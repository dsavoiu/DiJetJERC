# coding: utf-8

"""
Selectors to set ak columns for dijet properties
"""

from columnflow.util import maybe_import
from columnflow.columnar_util import set_ak_column
from columnflow.production import Producer, producer
from dijet.production.jet_assignment import jet_assignment

np = maybe_import("numpy")
ak = maybe_import("awkward")

"""
Creates column 'Dijet', which includes the most relevant properties of the JetMET dijet analysis.
 - Namely: asymmetry, pt avg of both leading jets and alpha
"""


@producer(
    uses={
        "Jet.pt", "MET.pt", "MET.phi",
        jet_assignment,
    },
    produces={
        "dijets.pt_avg", "dijets.asymmetry", "dijets.mpf", "dijets.mpfx",
    },
)
def dijet_balance(self: Producer, events: ak.Array, **kwargs) -> ak.Array:

    # TODO: for now, this only works for reco level
    jets = events.Jet
    if self.dataset_inst.is_mc:
        genJets = events.GenJet
    jets = ak.pad_none(jets, 3)

    pt_avg = (events.probe_jet.pt + events.reference_jet.pt) / 2
<<<<<<< HEAD
    if self.dataset_inst.is_mc:
        probe_genJet_pt = np.array(
            [
                all_genJets[index] for all_genJets, index in zip(genJets.pt, events.probe_jet.genJetIdx)
            ],
        )
        reference_genJet_pt = np.array(
            [
                all_genJets[index] for all_genJets, index in zip(genJets.pt, events.reference_jet.genJetIdx)
            ],
        )
        probe_genJet_phi = np.array(
            [
                all_genJets[index] for all_genJets, index in zip(genJets.phi, events.probe_jet.genJetIdx)
            ],
        )
        response_probe = ak.where(
            events.probe_jet.genJetIdx != -1, probe_genJet_pt / events.probe_jet.pt, -100,
        )
        response_reference = ak.where(
            events.reference_jet.genJetIdx != -1, reference_genJet_pt / events.reference_jet.pt, -100,
        )
        refAndProbe = (events.reference_jet.genJetIdx != -1) & (events.probe_jet.genJetIdx != -1)
        pt_avg_gen = ak.where(
            refAndProbe, np.divide((probe_genJet_pt + reference_genJet_pt), 2), -100,
        )
        mpf_gen_val = np.divide(events.GenMET.pt * np.cos(probe_genJet_phi - events.GenMET.phi), (2 * pt_avg_gen))
        mpf_gen = ak.where(
            refAndProbe, mpf_gen_val, -100,
        )
        mpfx_gen_val = np.divide(events.GenMET.pt * np.sin(probe_genJet_phi - events.GenMET.phi), (2 * pt_avg_gen))
        mpfx_gen = ak.where(
            refAndProbe, mpfx_gen_val, -100,
        )
    asym = (events.probe_jet.pt - events.reference_jet.pt) / (2 * pt_avg)
    alpha = jets.pt[:, 2] / pt_avg
    delta_phi = events.probe_jet.phi - events.MET.phi
    mpf = events.MET.pt * np.cos(delta_phi) / (2 * pt_avg)
    mpfx = events.MET.pt * np.sin(delta_phi) / (2 * pt_avg)
    if self.dataset_inst.is_mc:
        dijets = ak.zip({
            "pt_avg": pt_avg,
            "response_reference": response_reference,
            "response_probe": response_probe,
            "asymmetry": asym,
            "alpha": alpha,
            "mpf": mpf,
            "mpfx": mpfx,
            "mpf_gen": mpf_gen,
            "mpfx_gen": mpfx_gen,
            "pt_avg_gen": pt_avg_gen,
        })
    else:
        dijets = ak.zip({
            "pt_avg": pt_avg,
            "asymmetry": asym,
            "alpha": alpha,
            "mpf": mpf,
            "mpfx": mpfx,
        })
=======
    asym = (events.reference_jet.pt - events.probe_jet.pt) / (2 * pt_avg)
    delta_phi = events.probe_jet.phi - events.MET.phi
    mpf = events.MET.pt * np.cos(delta_phi) / (2 * pt_avg)
    mpfx = events.MET.pt * np.sin(delta_phi) / (2 * pt_avg)

    dijets = ak.zip({
        "pt_avg": pt_avg,
        "asymmetry": asym,
        "mpf": mpf,
        "mpfx": mpfx,
    })
>>>>>>> d6eae8ac
    events = set_ak_column(events, "dijets", dijets)

    return events


@dijet_balance.init
def dijet_balance_init(self: Producer) -> None:
    if self.dataset_inst.is_mc:
        self.uses |= {"GenJet.pt", "GenJet.phi", "probe_jet.genJetIdx",
        "reference_jet.genJetIdx", "GenMET.pt", "GenMET.phi"}
        self.produces |= {"dijets.response_probe", "dijets.response_reference",
        "dijets.mpf_gen", "dijets.mpfx_gen", "dijets.pt_avg_gen"}<|MERGE_RESOLUTION|>--- conflicted
+++ resolved
@@ -36,7 +36,7 @@
     jets = ak.pad_none(jets, 3)
 
     pt_avg = (events.probe_jet.pt + events.reference_jet.pt) / 2
-<<<<<<< HEAD
+
     if self.dataset_inst.is_mc:
         probe_genJet_pt = np.array(
             [
@@ -97,19 +97,7 @@
             "mpf": mpf,
             "mpfx": mpfx,
         })
-=======
-    asym = (events.reference_jet.pt - events.probe_jet.pt) / (2 * pt_avg)
-    delta_phi = events.probe_jet.phi - events.MET.phi
-    mpf = events.MET.pt * np.cos(delta_phi) / (2 * pt_avg)
-    mpfx = events.MET.pt * np.sin(delta_phi) / (2 * pt_avg)
 
-    dijets = ak.zip({
-        "pt_avg": pt_avg,
-        "asymmetry": asym,
-        "mpf": mpf,
-        "mpfx": mpfx,
-    })
->>>>>>> d6eae8ac
     events = set_ak_column(events, "dijets", dijets)
 
     return events
