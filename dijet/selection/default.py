# coding: utf-8

"""
Selection methods for HHtobbWW.
"""

from operator import and_
from functools import reduce
from collections import defaultdict
from typing import Tuple

from columnflow.util import maybe_import

from columnflow.selection import Selector, SelectionResult, selector
from columnflow.selection.cms.met_filters import met_filters
from columnflow.selection.cms.json_filter import json_filter

from columnflow.production.util import attach_coffea_behavior
from columnflow.production.cms.mc_weight import mc_weight
from columnflow.production.categories import category_ids
from columnflow.production.processes import process_ids

from dijet.production.weights import large_weights_killer
from dijet.production.dijet_balance import dijet_balance
from dijet.production.jet_assignment import jet_assignment
from dijet.selection.jet import jet_selection
from dijet.selection.trigger import trigger_selection
from dijet.selection.cutflow_features import cutflow_features
from dijet.selection.stats import dijet_increment_stats

np = maybe_import("numpy")
ak = maybe_import("awkward")


def masked_sorted_indices(mask: ak.Array, sort_var: ak.Array, ascending: bool = False) -> ak.Array:
    """
    Helper function to obtain the correct indices of an object mask
    """
    indices = ak.argsort(sort_var, axis=-1, ascending=ascending)
    return indices[mask[indices]]


@selector(
    uses={
        met_filters, json_filter,
        category_ids, process_ids, attach_coffea_behavior,
        mc_weight, large_weights_killer,  # not opened per default but always required in Cutflow tasks
        jet_selection, dijet_balance, jet_assignment, cutflow_features, dijet_increment_stats, trigger_selection,
    },
    produces={
        met_filters, json_filter,
        category_ids, process_ids, attach_coffea_behavior,
        mc_weight, large_weights_killer,
        jet_selection, dijet_balance, jet_assignment, cutflow_features, dijet_increment_stats, trigger_selection,
    },
    exposed=True,
    check_used_columns=False,
    check_produced_columns=False,
)
def default(
    self: Selector,
    events: ak.Array,
    stats: defaultdict,
    **kwargs,
) -> Tuple[ak.Array, SelectionResult]:

    if self.dataset_inst.is_mc:
        events = self[mc_weight](events, **kwargs)
        events = self[large_weights_killer](events, **kwargs)

    # ensure coffea behavior
    events = self[attach_coffea_behavior](events, **kwargs)

    # prepare the selection results that are updated at every step
    results = SelectionResult()

    # MET filters
    results.steps.METFilters = self[met_filters](events, **kwargs)

    # JSON filter (data-only)
    if self.dataset_inst.is_data:
        results.steps.JSON = self[json_filter](events, **kwargs)

<<<<<<< HEAD
    # create process ids
    events = self[process_ids](events, **kwargs)

=======
>>>>>>> d83c6ad3
    # # TODO Implement selection
    # # lepton selection
    # events, lepton_results = self[lepton_selection](events, stats, **kwargs)
    # results += lepton_results

    # jet selection
    events, results_jet = self[jet_selection](events, **kwargs)
    results += results_jet

    # dijet balance for cutflow variables
    # TODO: Remove later
    events = self[jet_assignment](events, **kwargs)
    events = self[dijet_balance](events, **kwargs)

    # trigger selection
    # Uses pt_avg and the probe jet
    events, results_trigger = self[trigger_selection](events, **kwargs)
    results += results_trigger

    # create process ids
    events = self[process_ids](events, **kwargs)

    # build categories
    events = self[category_ids](events, results=results, **kwargs)

    # produce relevant columns
    events = self[cutflow_features](events, results.objects, **kwargs)

    # results.main.event contains full selection mask. Sum over all steps.
    # Make sure all nans are present, otherwise next tasks fail
    results.main["event"] = reduce(and_, results.steps.values())
    results.main["event"] = ak.fill_none(results.main["event"], False)

    self[dijet_increment_stats](events, results, stats, **kwargs)

    return events, results


# @default.init
# def default_init(self: Selector) -> None:
#     if self.config_inst.x("do_cutflow_features", False):
#         self.uses.add(cutflow_features)
#         self.produces.add(cutflow_features)

#     if not getattr(self, "dataset_inst", None) or self.dataset_inst.is_data:
#         return

#     self.uses.add(event_weights_to_normalize)
#     self.produces.add(event_weights_to_normalize)<|MERGE_RESOLUTION|>--- conflicted
+++ resolved
@@ -81,12 +81,6 @@
     if self.dataset_inst.is_data:
         results.steps.JSON = self[json_filter](events, **kwargs)
 
-<<<<<<< HEAD
-    # create process ids
-    events = self[process_ids](events, **kwargs)
-
-=======
->>>>>>> d83c6ad3
     # # TODO Implement selection
     # # lepton selection
     # events, lepton_results = self[lepton_selection](events, stats, **kwargs)
