--- conflicted
+++ resolved
@@ -23,12 +23,7 @@
 from dijet.production.weights import large_weights_killer
 from dijet.production.dijet_balance import dijet_balance
 from dijet.production.jet_assignment import jet_assignment
-<<<<<<< HEAD
-
-from dijet.selection.jet_selection import jet_selection
-=======
 from dijet.selection.jet import jet_selection
->>>>>>> b0680925
 from dijet.selection.cutflow_features import cutflow_features
 from dijet.selection.stats import dijet_increment_stats
 
@@ -78,7 +73,6 @@
     # prepare the selection results that are updated at every step
     results = SelectionResult()
 
-<<<<<<< HEAD
     # MET filters
     results.steps.METFilters = self[met_filters](events, **kwargs)
 
@@ -86,11 +80,6 @@
     if self.dataset_inst.is_data:
         results.steps.JSON = self[json_filter](events, **kwargs)
 
-    # create process ids
-    events = self[process_ids](events, **kwargs)
-
-=======
->>>>>>> b0680925
     # # TODO Implement selection
     # # lepton selection
     # events, lepton_results = self[lepton_selection](events, stats, **kwargs)
