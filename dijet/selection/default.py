--- conflicted
+++ resolved
@@ -24,11 +24,8 @@
 from dijet.production.dijet_balance import dijet_balance
 from dijet.production.jet_assignment import jet_assignment
 from dijet.selection.jet import jet_selection
-<<<<<<< HEAD
 from dijet.selection.lepton import lepton_selection
-=======
 from dijet.selection.trigger import trigger_selection
->>>>>>> d83c6ad3
 from dijet.selection.cutflow_features import cutflow_features
 from dijet.selection.stats import dijet_increment_stats
 
@@ -49,21 +46,13 @@
         met_filters, json_filter,
         category_ids, process_ids, attach_coffea_behavior,
         mc_weight, large_weights_killer,  # not opened per default but always required in Cutflow tasks
-<<<<<<< HEAD
-        jet_selection, lepton_selection, dijet_balance, jet_assignment, cutflow_features, dijet_increment_stats,
-=======
-        jet_selection, dijet_balance, jet_assignment, cutflow_features, dijet_increment_stats, trigger_selection,
->>>>>>> d83c6ad3
+        jet_selection, lepton_selection, trigger_selection, dijet_balance, jet_assignment, cutflow_features, dijet_increment_stats,
     },
     produces={
         met_filters, json_filter,
         category_ids, process_ids, attach_coffea_behavior,
         mc_weight, large_weights_killer,
-<<<<<<< HEAD
-        jet_selection, lepton_selection, dijet_balance, jet_assignment, cutflow_features, dijet_increment_stats,
-=======
-        jet_selection, dijet_balance, jet_assignment, cutflow_features, dijet_increment_stats, trigger_selection,
->>>>>>> d83c6ad3
+        jet_selection, lepton_selection, trigger_selection, dijet_balance, jet_assignment, cutflow_features, dijet_increment_stats,
     },
     exposed=True,
     check_used_columns=False,
