# coding: utf-8

"""
Custom tasks to derive JER SF.
"""

import law

from dijet.tasks.base import HistogramsBaseTask
from columnflow.util import maybe_import
from columnflow.tasks.framework.base import Requirements

from dijet.tasks.alpha import AlphaExtrapolation

ak = maybe_import("awkward")
hist = maybe_import("hist")
np = maybe_import("numpy")
plt = maybe_import("matplotlib.pyplot")
mplhep = maybe_import("mplhep")
it = maybe_import("itertools")


class JER(HistogramsBaseTask):
    """
    Task to perform alpha extrapolation.
    Read in and plot asymmetry histograms.
    Cut of non-gaussian tails and extrapolate sigma_A( alpha->0 ).
    """

    output_collection_cls = law.NestedSiblingFileCollection

    # upstream requirements
    reqs = Requirements(
        AlphaExtrapolation=AlphaExtrapolation,
    )

    def requires(self):
        return self.reqs.AlphaExtrapolation.req(
            self,
        )

    def workflow_requires(self):
        reqs = super().workflow_requires()
        reqs["key"] = self.as_branch().requires()
        return reqs

    def load_extrapolation(self):
<<<<<<< HEAD
        # TODO: This task loads both, data [0] and MC [1], at the same time.
        #       Decide which collection to take, but think about solution to run
        #       self.input()[sample]["collection"][0]
        sample = self.extract_sample()
        dir0 = self.input().collection[0]["widths"].path
        dir1 = self.input().collection[1]["widths"].path
        if sample in dir0:
            ind = 0
        elif sample in dir1:
            ind = 1
        else:
            raise RuntimeError(
                f"Sample {sample} does not match input paths:\n"
                f"{dir0}\n{dir1}",
            )
        histogram = self.input().collection[ind]["extrapolation"].load(formatter="pickle")
=======
        histogram = self.input()["extrapolation"].load(formatter="pickle")
>>>>>>> 2ff486fd
        return histogram

    def output(self) -> dict[law.FileSystemTarget]:
        # TODO: Into base and add argument alphas, jers, etc.
        sample = self.extract_sample()
        target = self.target(f"{sample}", dir=True)
        outp = {
            "jers": target.child("jers.pickle", type="f"),
        }
        return outp

    def run(self):
        # load extrapolation results
        # from IPython import embed;embed()
        results_extrapolation = self.load_extrapolation()

        # get extrapolated distribution widths
        h_widths = results_extrapolation["intercepts"]

        # get index on `category` axis corresponding to
        # the two computation methods
        categories = list(h_widths.axes["category"])
        index_methods = {m: categories.index(self.LOOKUP_CATEGORY_ID[m]) for m in self.LOOKUP_CATEGORY_ID}

        # calcuate JER for standard method
        jer_sm_val = h_widths[index_methods["sm"], :, :].values() * np.sqrt(2)
        jer_sm_err = np.sqrt(h_widths[index_methods["sm"], :, :].variances()) * np.sqrt(2)

        # average over first few eta bins to get
        # reference JER for forward method
        # TODO: Define eta bin in config
        jer_ref_val = np.mean(jer_sm_val[:5, :], axis=0, keepdims=True)
        jer_ref_err = np.mean(jer_sm_err[:5, :], axis=0, keepdims=True)

        # calculate JER for forward extension method
        # TODO: Check if factor 2 or 4. Keep consistent with UHH2 for now
        jer_fe_val = np.sqrt(2 * h_widths[index_methods["fe"], :, :].values()**2 - jer_ref_val**2)
        term_probe = 2 * h_widths[index_methods["fe"], :, :].values() * h_widths[index_methods["fe"], :, :].variances()
        term_ref = jer_ref_val * jer_ref_err
        jer_fe_err = np.sqrt(term_probe**2 + term_ref**2) / jer_fe_val

        # create output histogram and view for filling
        h_jer = h_widths.copy()
        v_jer = h_jer.view()

        # write JER values to output histogram
        v_jer[index_methods["sm"], :, :].value = np.nan_to_num(jer_sm_val, nan=0.0)
        v_jer[index_methods["sm"], :, :].variance = np.nan_to_num(jer_sm_err**2, nan=0.0)
        v_jer[index_methods["fe"], :, :].value = np.nan_to_num(jer_fe_val, nan=0.0)
        v_jer[index_methods["fe"], :, :].variance = np.nan_to_num(jer_fe_err**2, nan=0.0)

        results_jers = {
            "jer": h_jer,
        }
        self.output()["jers"].dump(results_jers, formatter="pickle")<|MERGE_RESOLUTION|>--- conflicted
+++ resolved
@@ -45,26 +45,7 @@
         return reqs
 
     def load_extrapolation(self):
-<<<<<<< HEAD
-        # TODO: This task loads both, data [0] and MC [1], at the same time.
-        #       Decide which collection to take, but think about solution to run
-        #       self.input()[sample]["collection"][0]
-        sample = self.extract_sample()
-        dir0 = self.input().collection[0]["widths"].path
-        dir1 = self.input().collection[1]["widths"].path
-        if sample in dir0:
-            ind = 0
-        elif sample in dir1:
-            ind = 1
-        else:
-            raise RuntimeError(
-                f"Sample {sample} does not match input paths:\n"
-                f"{dir0}\n{dir1}",
-            )
-        histogram = self.input().collection[ind]["extrapolation"].load(formatter="pickle")
-=======
         histogram = self.input()["extrapolation"].load(formatter="pickle")
->>>>>>> 2ff486fd
         return histogram
 
     def output(self) -> dict[law.FileSystemTarget]:
